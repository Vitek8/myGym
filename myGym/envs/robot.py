--- conflicted
+++ resolved
@@ -204,12 +204,9 @@
             return 3
 
     def observe_all_links(self):
-<<<<<<< HEAD
-=======
         """
         Get position of all robot's links
         """
->>>>>>> 5598c2be
         observation = []
         for link in range(self.end_effector_index+1):
             state = self.p.getLinkState(self.robot_uid, link)

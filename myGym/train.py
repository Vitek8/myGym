--- conflicted
+++ resolved
@@ -65,9 +65,6 @@
         env_arguments = {"render_on": True, "visualize": arg_dict["visualize"], "workspace": arg_dict["workspace"],
                          "robot": arg_dict["robot"], "robot_init_joint_poses": arg_dict["robot_init"],
                          "robot_action": arg_dict["robot_action"], "task_type": arg_dict["task_type"], "num_subgoals": arg_dict["num_subgoals"],
-<<<<<<< HEAD
-                         "task_objects":arg_dict["task_objects"], "reward_type": arg_dict["reward_type"],
-=======
                          "task_objects":arg_dict["task_objects"], "distractors":arg_dict["distractors"], 
                          "distractor_moveable":arg_dict["distractor_moveable"],
                          "distractor_constant_speed":arg_dict["distractor_constant_speed"],
@@ -75,7 +72,6 @@
                          "distractor_movement_endpoints":arg_dict["distractor_movement_endpoints"],
                          "observed_links_num":arg_dict["observed_links_num"],
                          "reward_type": arg_dict["reward_type"],
->>>>>>> 164d391d
                          "distance_type": arg_dict["distance_type"], "used_objects": arg_dict["used_objects"],
                          "object_sampling_area": arg_dict["object_sampling_area"], "active_cameras": arg_dict["camera"],
                          "max_steps": arg_dict["max_episode_steps"], "visgym":arg_dict["visgym"],
@@ -137,7 +133,7 @@
     model_path = os.path.join(model_logdir, "best_model.zip")
     arg_dict["model_path"] = model_path
     with open(conf_pth, "w") as f:
-        json.dump(arg_dict, f, indent=0)
+        json.dump(arg_dict, f)
 
     try:
         model_args = implemented_combos[arg_dict["algo"]][arg_dict["train_framework"]][1]

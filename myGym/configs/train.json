--- conflicted
+++ resolved
@@ -1,25 +1,5 @@
 {
 #Environment
-<<<<<<< HEAD
-"env_name":"Gym-v0",
-"workspace":"table",
-"engine":"pybullet",
-"render":"opengl",
-"camera":0,
-"gui":0,
-"visualize":1,
-"visgym":0,
-#Robot
-"robot":"panda",
-"robot_action":"joints",
-"robot_init":[0.0, 0.3, 0.9],
-#Task
-"task_type":"reach",
-"num_subgoals":0,
-"task_objects":["cube_holes"],
-"used_objects":null,
-"object_sampling_area":[-0.7, 0.7, 0.2, 0.8, 0.1, 0.1],
-=======
 "env_name"  :"Gym-v0",
 "workspace" :"table",
 "engine"    :"pybullet",
@@ -45,7 +25,6 @@
 "distractor_movement_dimensions": 3,
 "distractor_movement_endpoints" : [-0.3, 0.3, 0.4, 0.7, 0.1, 0.3],
 "observed_links_num"            : 5,
->>>>>>> 164d391d
 #Reward
 "reward_type"   :"gt",
 "reward"        :"distance",
@@ -54,21 +33,6 @@
 "yolact_path"   :null,
 "yolact_config" :null,
 #Train
-<<<<<<< HEAD
-"train_framework":"tensorflow",
-"algo":"ppo2",
-"max_episode_steps":1024,
-"algo_steps":1024,
-"steps":500000,
-"pretrained_model":null,
-"multiprocessing":false,
-#Evaluation
-"eval_freq":50000,
-"eval_episodes":100,
-#Saving and logging
-"logdir":"trained_models/panda_new",
-"record":0
-=======
 "train_framework"   :"tensorflow",
 "algo"              :"ppo2",
 "max_episode_steps" :1024,
@@ -82,5 +46,4 @@
 #Saving and logging
 "logdir"    :"trained_models/kuka_new",
 "record"    :0
->>>>>>> 164d391d
 }
--- conflicted
+++ resolved
@@ -2,11 +2,7 @@
 from myGym.envs import task as t
 from myGym.envs import distractor as d
 from myGym.envs.base_env import CameraEnv
-<<<<<<< HEAD
-from myGym.envs.rewards import DistanceReward, ComplexDistanceReward, SparseReward, SwitchReward, ButtonReward
-=======
 from myGym.envs.rewards import DistanceReward, ComplexDistanceReward, SparseReward, VectorReward, PokeReward, PokeVectorReward, PokeReachReward, SwitchReward, ButtonReward
->>>>>>> 164d391d
 import pybullet
 import time
 import numpy as np
@@ -150,8 +146,6 @@
             self.reward = ComplexDistanceReward(env=self, task=self.task)
         elif reward == 'sparse':
             self.reward = SparseReward(env=self, task=self.task)
-<<<<<<< HEAD
-=======
         elif reward == 'distractor':
             self.has_distractor = True
             if self.distractors == None:
@@ -161,7 +155,6 @@
             self.reward = PokeReachReward(env=self, task=self.task)
             # self.reward = PokeVectorReward(env=self, task=self.task)
             # self.reward = PokeReward(env=self, task=self.task)
->>>>>>> 164d391d
         elif reward == 'switch':
             print("switch")
             self.reward = SwitchReward(env=self, task=self.task)
@@ -455,11 +448,7 @@
             info = {}
         else:
             reward = self.reward.compute(observation=self._observation)
-<<<<<<< HEAD
-            if reward == None:
-=======
             if reward is None:
->>>>>>> 164d391d
                 reward = 0
             self.episode_reward += reward
             self.task.check_goal()
@@ -516,13 +505,6 @@
         objects_filenames = self._get_random_urdf_filenames(n, object_names)
         for object_filename in objects_filenames:
             if random_pos:
-<<<<<<< HEAD
-                pos = env_object.EnvObject.get_random_object_position(
-                    self.objects_area_boarders)
-                #orn = env_object.EnvObject.get_random_object_orientation()
-                orn = [0, 0, 0, 1]
-            fixed = False
-=======
                 fixed = False
                 borders = self.objects_area_boarders
                 if self.task_type == 'poke':
@@ -535,7 +517,6 @@
                 pos = env_object.EnvObject.get_random_object_position(borders)
                 #orn = env_object.EnvObject.get_random_object_orientation()
                 orn = [0, 0, 0, 1]
->>>>>>> 164d391d
             for x in ["target", "crate", "bin", "box", "trash", "switch", "btn", "steering_wheel"]:
                 if x in object_filename:
                     fixed = True
